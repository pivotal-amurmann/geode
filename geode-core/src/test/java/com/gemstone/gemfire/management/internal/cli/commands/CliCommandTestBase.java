--- conflicted
+++ resolved
@@ -44,7 +44,6 @@
 import com.gemstone.gemfire.management.internal.cli.util.CommandStringBuilder;
 import com.gemstone.gemfire.management.internal.security.JSONAuthorization;
 import com.gemstone.gemfire.test.dunit.Host;
-<<<<<<< HEAD
 import com.gemstone.gemfire.test.dunit.SerializableRunnable;
 import com.gemstone.gemfire.test.dunit.cache.internal.JUnit4CacheTestCase;
 import org.junit.runners.Parameterized;
@@ -62,11 +61,6 @@
 import java.util.Set;
 import java.util.regex.Matcher;
 import java.util.regex.Pattern;
-=======
-import com.gemstone.gemfire.test.dunit.SerializableCallable;
-import com.gemstone.gemfire.test.dunit.SerializableRunnable;
-import com.gemstone.gemfire.test.dunit.cache.internal.JUnit4CacheTestCase;
->>>>>>> f702bcfe
 
 import static com.gemstone.gemfire.test.dunit.Assert.*;
 import static com.gemstone.gemfire.test.dunit.LogWriterUtils.getLogWriter;
@@ -93,7 +87,6 @@
 
   protected String jmxHost;
 
-<<<<<<< HEAD
   public CliCommandTestBase(){
     this(false, false);
   }
@@ -114,8 +107,6 @@
     });
   }
 
-=======
->>>>>>> f702bcfe
   @Override
   public final void preTearDownCacheTestCase() throws Exception {
     preTearDownCliCommandTestBase();
@@ -263,13 +254,7 @@
     assertTrue(host != null);
     assertTrue(shell != null);
 
-    CommandResult result = connect(host, jmxPort, httpPort, shell);
-    if (!shell.isConnectedAndReady()) {
-      throw new AssertionError(
-          "Connect command failed to connect to manager, result=" + commandResultToString(result));
-    }
-    info("Successfully connected to managing node using " + (useHttpOnConnect ? "HTTP" : "JMX"));
-    assertEquals(true, shell.isConnectedAndReady());
+    connect(host, jmxPort, httpPort, shell);
   }
 
   protected CommandResult shellConnect(){
@@ -295,19 +280,16 @@
     }
     System.out.println(getClass().getSimpleName()+" using endpoint: "+endpoint);
 
-<<<<<<< HEAD
-    return executeCommand(shell, command.toString());
-=======
     CommandResult result = executeCommand(shell, command.toString());
 
     if (!shell.isConnectedAndReady()) {
-      throw new AssertionError(
+      throw new TestException(
           "Connect command failed to connect to manager " + endpoint + " result=" + commandResultToString(result));
     }
 
     info("Successfully connected to managing node using " + (useHttpOnConnect ? "HTTP" : "JMX"));
     assertEquals(true, shell.isConnectedAndReady());
->>>>>>> f702bcfe
+    return result;
   }
 
   /**
